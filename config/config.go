// Copyright 2015 Prometheus Team
// Licensed under the Apache License, Version 2.0 (the "License");
// you may not use this file except in compliance with the License.
// You may obtain a copy of the License at
//
// http://www.apache.org/licenses/LICENSE-2.0
//
// Unless required by applicable law or agreed to in writing, software
// distributed under the License is distributed on an "AS IS" BASIS,
// WITHOUT WARRANTIES OR CONDITIONS OF ANY KIND, either express or implied.
// See the License for the specific language governing permissions and
// limitations under the License.

package config

import (
	"errors"
	"fmt"
	"io/ioutil"
	"path/filepath"
	"regexp"
	"strings"
	"time"

	"github.com/prometheus/common/model"
	"gopkg.in/yaml.v2"
)

var patAuthLine = regexp.MustCompile(`((?:api_key|service_key|api_url|token|user_key|password|secret):\s+)(".+"|'.+'|[^\s]+)`)

// Secret is a string that must not be revealed on marshaling.
type Secret string

// MarshalYAML implements the yaml.Marshaler interface.
func (s Secret) MarshalYAML() (interface{}, error) {
	return "<hidden>", nil
}

// Load parses the YAML input s into a Config.
func Load(s string) (*Config, error) {
	cfg := &Config{}
	err := yaml.Unmarshal([]byte(s), cfg)
	if err != nil {
		return nil, err
	}
	// Check if we have a root route. We cannot check for it in the
	// UnmarshalYAML method because it won't be called if the input is empty
	// (e.g. the config file is empty or only contains whitespace).
	if cfg.Route == nil {
		return nil, errors.New("no route provided in config")
	}

	cfg.original = s
	return cfg, nil
}

// LoadFile parses the given YAML file into a Config.
func LoadFile(filename string) (*Config, error) {
	content, err := ioutil.ReadFile(filename)
	if err != nil {
		return nil, err
	}
	cfg, err := Load(string(content))
	if err != nil {
		return nil, err
	}

	resolveFilepaths(filepath.Dir(filename), cfg)
	return cfg, nil
}

// resolveFilepaths joins all relative paths in a configuration
// with a given base directory.
func resolveFilepaths(baseDir string, cfg *Config) {
	join := func(fp string) string {
		if len(fp) > 0 && !filepath.IsAbs(fp) {
			fp = filepath.Join(baseDir, fp)
		}
		return fp
	}

	for i, tf := range cfg.Templates {
		cfg.Templates[i] = join(tf)
	}
}

// Config is the top-level configuration for Alertmanager's config files.
type Config struct {
	Global       *GlobalConfig  `yaml:"global,omitempty"`
	Route        *Route         `yaml:"route,omitempty"`
	InhibitRules []*InhibitRule `yaml:"inhibit_rules,omitempty"`
	Receivers    []*Receiver    `yaml:"receivers,omitempty"`
	Templates    []string       `yaml:"templates"`

	// Catches all undefined fields and must be empty after parsing.
	XXX map[string]interface{} `yaml:",inline"`

	// original is the input from which the config was parsed.
	original string
}

func checkOverflow(m map[string]interface{}, ctx string) error {
	if len(m) > 0 {
		var keys []string
		for k := range m {
			keys = append(keys, k)
		}
		return fmt.Errorf("unknown fields in %s: %s", ctx, strings.Join(keys, ", "))
	}
	return nil
}

func (c Config) String() string {
	var s string
	if c.original != "" {
		s = c.original
	} else {
		b, err := yaml.Marshal(c)
		if err != nil {
			return fmt.Sprintf("<error creating config string: %s>", err)
		}
		s = string(b)
	}
	return patAuthLine.ReplaceAllString(s, "${1}<hidden>")
}

// UnmarshalYAML implements the yaml.Unmarshaler interface.
func (c *Config) UnmarshalYAML(unmarshal func(interface{}) error) error {
	// We want to set c to the defaults and then overwrite it with the input.
	// To make unmarshal fill the plain data struct rather than calling UnmarshalYAML
	// again, we have to hide it using a type indirection.
	type plain Config
	if err := unmarshal((*plain)(c)); err != nil {
		return err
	}

	// If a global block was open but empty the default global config is overwritten.
	// We have to restore it here.
	if c.Global == nil {
		c.Global = &GlobalConfig{}
		*c.Global = DefaultGlobalConfig
	}

	names := map[string]struct{}{}

	for _, rcv := range c.Receivers {
		if _, ok := names[rcv.Name]; ok {
			return fmt.Errorf("notification config name %q is not unique", rcv.Name)
		}
		for _, ec := range rcv.EmailConfigs {
			if ec.Smarthost == "" {
				if c.Global.SMTPSmarthost == "" {
					return fmt.Errorf("no global SMTP smarthost set")
				}
				ec.Smarthost = c.Global.SMTPSmarthost
			}
			if ec.From == "" {
				if c.Global.SMTPFrom == "" {
					return fmt.Errorf("no global SMTP from set")
				}
				ec.From = c.Global.SMTPFrom
			}
			if ec.AuthUsername == "" {
				ec.AuthUsername = c.Global.SMTPAuthUsername
			}
			if ec.AuthPassword == "" {
				ec.AuthPassword = c.Global.SMTPAuthPassword
			}
			if ec.AuthSecret == "" {
				ec.AuthSecret = c.Global.SMTPAuthSecret
			}
			if ec.AuthIdentity == "" {
				ec.AuthIdentity = c.Global.SMTPAuthIdentity
			}
		}
		for _, sc := range rcv.SlackConfigs {
			if sc.APIURL == "" {
				if c.Global.SlackAPIURL == "" {
					return fmt.Errorf("no global Slack API URL set")
				}
				sc.APIURL = c.Global.SlackAPIURL
			}
		}
		for _, hc := range rcv.HipchatConfigs {
			if hc.APIURL == "" {
				if c.Global.HipchatURL == "" {
					return fmt.Errorf("no global Hipchat API URL set")
				}
				hc.APIURL = c.Global.HipchatURL
			}
			if !strings.HasSuffix(hc.APIURL, "/") {
				hc.APIURL += "/"
			}
			if hc.AuthToken == "" {
				if c.Global.HipchatAuthToken == "" {
					return fmt.Errorf("no global Hipchat Auth Token set")
				}
				hc.AuthToken = c.Global.HipchatAuthToken
			}
		}
		for _, pdc := range rcv.PagerdutyConfigs {
			if pdc.URL == "" {
				if c.Global.PagerdutyURL == "" {
					return fmt.Errorf("no global PagerDuty URL set")
				}
				pdc.URL = c.Global.PagerdutyURL
			}
		}
		for _, ogc := range rcv.OpsGenieConfigs {
			if ogc.APIHost == "" {
				if c.Global.OpsGenieAPIHost == "" {
					return fmt.Errorf("no global OpsGenie URL set")
				}
				ogc.APIHost = c.Global.OpsGenieAPIHost
			}
			if !strings.HasSuffix(ogc.APIHost, "/") {
				ogc.APIHost += "/"
			}
		}
		for _, voc := range rcv.VictorOpsConfigs {
			if voc.APIURL == "" {
				if c.Global.VictorOpsAPIURL == "" {
					return fmt.Errorf("no global VictorOps URL set")
				}
				voc.APIURL = c.Global.VictorOpsAPIURL
			}
			if !strings.HasSuffix(voc.APIURL, "/") {
				voc.APIURL += "/"
			}
		}
		for _, pli := range rcv.PlivoConfigs {
			if pli.APIURL == "" {
				if c.Global.PlivoAPIURL == "" {
					return fmt.Errorf("no global Plivo APIURL set")
				}
				pli.APIURL = c.Global.PlivoAPIURL
			}
			if pli.AuthId == "" {
				if c.Global.PlivoAuthId == "" {
					return fmt.Errorf("no global plivo AuthId set")
				}
				pli.AuthId = c.Global.PlivoAuthId
			}
			if pli.AuthToken == "" {
				if c.Global.PlivoAuthToken == "" {
					return fmt.Errorf("no global plivo AuthToken set")
				}
				pli.AuthToken = c.Global.PlivoAuthToken
			}
		}
		names[rcv.Name] = struct{}{}
	}

	// The root route must not have any matchers as it is the fallback node
	// for all alerts.
	if c.Route == nil {
		return fmt.Errorf("No routes provided")
	}
	if len(c.Route.Receiver) == 0 {
		return fmt.Errorf("Root route must specify a default receiver")
	}
	if len(c.Route.Match) > 0 || len(c.Route.MatchRE) > 0 {
		return fmt.Errorf("Root route must not have any matchers")
	}

	// Validate that all receivers used in the routing tree are defined.
	if err := checkReceiver(c.Route, names); err != nil {
		return err
	}

	return checkOverflow(c.XXX, "config")
}

// checkReceiver returns an error if a node in the routing tree
// references a receiver not in the given map.
func checkReceiver(r *Route, receivers map[string]struct{}) error {
	if r.Receiver == "" {
		return nil
	}
	if _, ok := receivers[r.Receiver]; !ok {
		return fmt.Errorf("Undefined receiver %q used in route", r.Receiver)
	}
	for _, sr := range r.Routes {
		if err := checkReceiver(sr, receivers); err != nil {
			return err
		}
	}
	return nil
}

// DefaultGlobalConfig provides global default values.
var DefaultGlobalConfig = GlobalConfig{
	ResolveTimeout: model.Duration(5 * time.Minute),

	PagerdutyURL:    "https://events.pagerduty.com/generic/2010-04-15/create_event.json",
	HipchatURL:      "https://api.hipchat.com/",
	OpsGenieAPIHost: "https://api.opsgenie.com/",
	VictorOpsAPIURL: "https://alert.victorops.com/integrations/generic/20131114/alert/",
	PlivoAPIURL:     "https://api.plivo.com/v1/Account",
}

// GlobalConfig defines configuration parameters that are valid globally
// unless overwritten.
type GlobalConfig struct {
	// ResolveTimeout is the time after which an alert is declared resolved
	// if it has not been updated.
	ResolveTimeout model.Duration `yaml:"resolve_timeout"`

	SMTPFrom         string `yaml:"smtp_from"`
	SMTPSmarthost    string `yaml:"smtp_smarthost"`
	SMTPAuthUsername string `yaml:"smtp_auth_username"`
	SMTPAuthPassword Secret `yaml:"smtp_auth_password"`
	SMTPAuthSecret   Secret `yaml:"smtp_auth_secret"`
	SMTPAuthIdentity string `yaml:"smtp_auth_identity"`
	SlackAPIURL      Secret `yaml:"slack_api_url"`
	PagerdutyURL     string `yaml:"pagerduty_url"`
	HipchatURL       string `yaml:"hipchat_url"`
	HipchatAuthToken Secret `yaml:"hipchat_auth_token"`
	OpsGenieAPIHost  string `yaml:"opsgenie_api_host"`
	VictorOpsAPIURL  string `yaml:"victorops_api_url"`
<<<<<<< HEAD
	PlivoAuthId      string `yaml:"plivo_auth_id"`
	PlivoAuthToken   Secret `yaml:"plivo_auth_token"`
	PlivoAPIURL      string `yaml:"plivo_api_url"`
=======

	// Catches all undefined fields and must be empty after parsing.
	XXX map[string]interface{} `yaml:",inline"`
>>>>>>> 8583a2c1
}

// UnmarshalYAML implements the yaml.Unmarshaler interface.
func (c *GlobalConfig) UnmarshalYAML(unmarshal func(interface{}) error) error {
	*c = DefaultGlobalConfig
	type plain GlobalConfig
	if err := unmarshal((*plain)(c)); err != nil {
		return err
	}
	return checkOverflow(c.XXX, "global")
}

// A Route is a node that contains definitions of how to handle alerts.
type Route struct {
	Receiver string            `yaml:"receiver,omitempty"`
	GroupBy  []model.LabelName `yaml:"group_by,omitempty"`

	Match    map[string]string `yaml:"match,omitempty"`
	MatchRE  map[string]Regexp `yaml:"match_re,omitempty"`
	Continue bool              `yaml:"continue,omitempty"`
	Routes   []*Route          `yaml:"routes,omitempty"`

	GroupWait      *model.Duration `yaml:"group_wait,omitempty"`
	GroupInterval  *model.Duration `yaml:"group_interval,omitempty"`
	RepeatInterval *model.Duration `yaml:"repeat_interval,omitempty"`

	// Catches all undefined fields and must be empty after parsing.
	XXX map[string]interface{} `yaml:",inline"`
}

// UnmarshalYAML implements the yaml.Unmarshaler interface.
func (r *Route) UnmarshalYAML(unmarshal func(interface{}) error) error {
	type plain Route
	if err := unmarshal((*plain)(r)); err != nil {
		return err
	}

	for k := range r.Match {
		if !model.LabelNameRE.MatchString(k) {
			return fmt.Errorf("invalid label name %q", k)
		}
	}

	for k := range r.MatchRE {
		if !model.LabelNameRE.MatchString(k) {
			return fmt.Errorf("invalid label name %q", k)
		}
	}

	groupBy := map[model.LabelName]struct{}{}

	for _, ln := range r.GroupBy {
		if _, ok := groupBy[ln]; ok {
			return fmt.Errorf("duplicated label %q in group_by", ln)
		}
		groupBy[ln] = struct{}{}
	}

	return checkOverflow(r.XXX, "route")
}

// InhibitRule defines an inhibition rule that mutes alerts that match the
// target labels if an alert matching the source labels exists.
// Both alerts have to have a set of labels being equal.
type InhibitRule struct {
	// SourceMatch defines a set of labels that have to equal the given
	// value for source alerts.
	SourceMatch map[string]string `yaml:"source_match"`
	// SourceMatchRE defines pairs like SourceMatch but does regular expression
	// matching.
	SourceMatchRE map[string]Regexp `yaml:"source_match_re"`
	// TargetMatch defines a set of labels that have to equal the given
	// value for target alerts.
	TargetMatch map[string]string `yaml:"target_match"`
	// TargetMatchRE defines pairs like TargetMatch but does regular expression
	// matching.
	TargetMatchRE map[string]Regexp `yaml:"target_match_re"`
	// A set of labels that must be equal between the source and target alert
	// for them to be a match.
	Equal model.LabelNames `yaml:"equal"`

	// Catches all undefined fields and must be empty after parsing.
	XXX map[string]interface{} `yaml:",inline"`
}

// UnmarshalYAML implements the yaml.Unmarshaler interface.
func (r *InhibitRule) UnmarshalYAML(unmarshal func(interface{}) error) error {
	type plain InhibitRule
	if err := unmarshal((*plain)(r)); err != nil {
		return err
	}

	for k := range r.SourceMatch {
		if !model.LabelNameRE.MatchString(k) {
			return fmt.Errorf("invalid label name %q", k)
		}
	}

	for k := range r.SourceMatchRE {
		if !model.LabelNameRE.MatchString(k) {
			return fmt.Errorf("invalid label name %q", k)
		}
	}

	for k := range r.TargetMatch {
		if !model.LabelNameRE.MatchString(k) {
			return fmt.Errorf("invalid label name %q", k)
		}
	}

	for k := range r.TargetMatchRE {
		if !model.LabelNameRE.MatchString(k) {
			return fmt.Errorf("invalid label name %q", k)
		}
	}

	return checkOverflow(r.XXX, "inhibit rule")
}

// Receiver configuration provides configuration on how to contact a receiver.
type Receiver struct {
	// A unique identifier for this receiver.
	Name string `yaml:"name"`

	EmailConfigs     []*EmailConfig     `yaml:"email_configs,omitempty"`
	PagerdutyConfigs []*PagerdutyConfig `yaml:"pagerduty_configs,omitempty"`
	HipchatConfigs   []*HipchatConfig   `yaml:"hipchat_configs,omitempty"`
	SlackConfigs     []*SlackConfig     `yaml:"slack_configs,omitempty"`
	WebhookConfigs   []*WebhookConfig   `yaml:"webhook_configs,omitempty"`
	OpsGenieConfigs  []*OpsGenieConfig  `yaml:"opsgenie_configs,omitempty"`
	PushoverConfigs  []*PushoverConfig  `yaml:"pushover_configs,omitempty"`
	VictorOpsConfigs []*VictorOpsConfig `yaml:"victorops_configs,omitempty"`
	PlivoConfigs     []*PlivoConfig     `yaml:"plivo_configs,omitempty"`

	// Catches all undefined fields and must be empty after parsing.
	XXX map[string]interface{} `yaml:",inline"`
}

// UnmarshalYAML implements the yaml.Unmarshaler interface.
func (c *Receiver) UnmarshalYAML(unmarshal func(interface{}) error) error {
	type plain Receiver
	if err := unmarshal((*plain)(c)); err != nil {
		return err
	}
	if c.Name == "" {
		return fmt.Errorf("missing name in receiver")
	}
	return checkOverflow(c.XXX, "receiver config")
}

// Regexp encapsulates a regexp.Regexp and makes it YAML marshalable.
type Regexp struct {
	*regexp.Regexp
}

// UnmarshalYAML implements the yaml.Unmarshaler interface.
func (re *Regexp) UnmarshalYAML(unmarshal func(interface{}) error) error {
	var s string
	if err := unmarshal(&s); err != nil {
		return err
	}
	regex, err := regexp.Compile("^(?:" + s + ")$")
	if err != nil {
		return err
	}
	re.Regexp = regex
	return nil
}

// MarshalYAML implements the yaml.Marshaler interface.
func (re *Regexp) MarshalYAML() (interface{}, error) {
	if re != nil {
		return re.String(), nil
	}
	return nil, nil
}<|MERGE_RESOLUTION|>--- conflicted
+++ resolved
@@ -14,16 +14,16 @@
 package config
 
 import (
-	"errors"
-	"fmt"
-	"io/ioutil"
-	"path/filepath"
-	"regexp"
-	"strings"
-	"time"
-
-	"github.com/prometheus/common/model"
-	"gopkg.in/yaml.v2"
+        "errors"
+        "fmt"
+        "io/ioutil"
+        "path/filepath"
+        "regexp"
+        "strings"
+        "time"
+
+        "github.com/prometheus/common/model"
+        "gopkg.in/yaml.v2"
 )
 
 var patAuthLine = regexp.MustCompile(`((?:api_key|service_key|api_url|token|user_key|password|secret):\s+)(".+"|'.+'|[^\s]+)`)
@@ -33,473 +33,470 @@
 
 // MarshalYAML implements the yaml.Marshaler interface.
 func (s Secret) MarshalYAML() (interface{}, error) {
-	return "<hidden>", nil
+        return "<hidden>", nil
 }
 
 // Load parses the YAML input s into a Config.
 func Load(s string) (*Config, error) {
-	cfg := &Config{}
-	err := yaml.Unmarshal([]byte(s), cfg)
-	if err != nil {
-		return nil, err
-	}
-	// Check if we have a root route. We cannot check for it in the
-	// UnmarshalYAML method because it won't be called if the input is empty
-	// (e.g. the config file is empty or only contains whitespace).
-	if cfg.Route == nil {
-		return nil, errors.New("no route provided in config")
-	}
-
-	cfg.original = s
-	return cfg, nil
+        cfg := &Config{}
+        err := yaml.Unmarshal([]byte(s), cfg)
+        if err != nil {
+                return nil, err
+        }
+        // Check if we have a root route. We cannot check for it in the
+        // UnmarshalYAML method because it won't be called if the input is empty
+        // (e.g. the config file is empty or only contains whitespace).
+        if cfg.Route == nil {
+                return nil, errors.New("no route provided in config")
+        }
+
+        cfg.original = s
+        return cfg, nil
 }
 
 // LoadFile parses the given YAML file into a Config.
 func LoadFile(filename string) (*Config, error) {
-	content, err := ioutil.ReadFile(filename)
-	if err != nil {
-		return nil, err
-	}
-	cfg, err := Load(string(content))
-	if err != nil {
-		return nil, err
-	}
-
-	resolveFilepaths(filepath.Dir(filename), cfg)
-	return cfg, nil
+        content, err := ioutil.ReadFile(filename)
+        if err != nil {
+                return nil, err
+        }
+        cfg, err := Load(string(content))
+        if err != nil {
+                return nil, err
+        }
+
+        resolveFilepaths(filepath.Dir(filename), cfg)
+        return cfg, nil
 }
 
 // resolveFilepaths joins all relative paths in a configuration
 // with a given base directory.
 func resolveFilepaths(baseDir string, cfg *Config) {
-	join := func(fp string) string {
-		if len(fp) > 0 && !filepath.IsAbs(fp) {
-			fp = filepath.Join(baseDir, fp)
-		}
-		return fp
-	}
-
-	for i, tf := range cfg.Templates {
-		cfg.Templates[i] = join(tf)
-	}
+        join := func(fp string) string {
+                if len(fp) > 0 && !filepath.IsAbs(fp) {
+                        fp = filepath.Join(baseDir, fp)
+                }
+                return fp
+        }
+
+        for i, tf := range cfg.Templates {
+                cfg.Templates[i] = join(tf)
+        }
 }
 
 // Config is the top-level configuration for Alertmanager's config files.
 type Config struct {
-	Global       *GlobalConfig  `yaml:"global,omitempty"`
-	Route        *Route         `yaml:"route,omitempty"`
-	InhibitRules []*InhibitRule `yaml:"inhibit_rules,omitempty"`
-	Receivers    []*Receiver    `yaml:"receivers,omitempty"`
-	Templates    []string       `yaml:"templates"`
-
-	// Catches all undefined fields and must be empty after parsing.
-	XXX map[string]interface{} `yaml:",inline"`
-
-	// original is the input from which the config was parsed.
-	original string
+        Global       *GlobalConfig  `yaml:"global,omitempty"`
+        Route        *Route         `yaml:"route,omitempty"`
+        InhibitRules []*InhibitRule `yaml:"inhibit_rules,omitempty"`
+        Receivers    []*Receiver    `yaml:"receivers,omitempty"`
+        Templates    []string       `yaml:"templates"`
+
+        // Catches all undefined fields and must be empty after parsing.
+        XXX map[string]interface{} `yaml:",inline"`
+
+        // original is the input from which the config was parsed.
+        original string
 }
 
 func checkOverflow(m map[string]interface{}, ctx string) error {
-	if len(m) > 0 {
-		var keys []string
-		for k := range m {
-			keys = append(keys, k)
-		}
-		return fmt.Errorf("unknown fields in %s: %s", ctx, strings.Join(keys, ", "))
-	}
-	return nil
+        if len(m) > 0 {
+                var keys []string
+                for k := range m {
+                        keys = append(keys, k)
+                }
+                return fmt.Errorf("unknown fields in %s: %s", ctx, strings.Join(keys, ", "))
+        }
+        return nil
 }
 
 func (c Config) String() string {
-	var s string
-	if c.original != "" {
-		s = c.original
-	} else {
-		b, err := yaml.Marshal(c)
-		if err != nil {
-			return fmt.Sprintf("<error creating config string: %s>", err)
-		}
-		s = string(b)
-	}
-	return patAuthLine.ReplaceAllString(s, "${1}<hidden>")
+        var s string
+        if c.original != "" {
+                s = c.original
+        } else {
+                b, err := yaml.Marshal(c)
+                if err != nil {
+                        return fmt.Sprintf("<error creating config string: %s>", err)
+                }
+                s = string(b)
+        }
+        return patAuthLine.ReplaceAllString(s, "${1}<hidden>")
 }
 
 // UnmarshalYAML implements the yaml.Unmarshaler interface.
 func (c *Config) UnmarshalYAML(unmarshal func(interface{}) error) error {
-	// We want to set c to the defaults and then overwrite it with the input.
-	// To make unmarshal fill the plain data struct rather than calling UnmarshalYAML
-	// again, we have to hide it using a type indirection.
-	type plain Config
-	if err := unmarshal((*plain)(c)); err != nil {
-		return err
-	}
-
-	// If a global block was open but empty the default global config is overwritten.
-	// We have to restore it here.
-	if c.Global == nil {
-		c.Global = &GlobalConfig{}
-		*c.Global = DefaultGlobalConfig
-	}
-
-	names := map[string]struct{}{}
-
-	for _, rcv := range c.Receivers {
-		if _, ok := names[rcv.Name]; ok {
-			return fmt.Errorf("notification config name %q is not unique", rcv.Name)
-		}
-		for _, ec := range rcv.EmailConfigs {
-			if ec.Smarthost == "" {
-				if c.Global.SMTPSmarthost == "" {
-					return fmt.Errorf("no global SMTP smarthost set")
-				}
-				ec.Smarthost = c.Global.SMTPSmarthost
-			}
-			if ec.From == "" {
-				if c.Global.SMTPFrom == "" {
-					return fmt.Errorf("no global SMTP from set")
-				}
-				ec.From = c.Global.SMTPFrom
-			}
-			if ec.AuthUsername == "" {
-				ec.AuthUsername = c.Global.SMTPAuthUsername
-			}
-			if ec.AuthPassword == "" {
-				ec.AuthPassword = c.Global.SMTPAuthPassword
-			}
-			if ec.AuthSecret == "" {
-				ec.AuthSecret = c.Global.SMTPAuthSecret
-			}
-			if ec.AuthIdentity == "" {
-				ec.AuthIdentity = c.Global.SMTPAuthIdentity
-			}
-		}
-		for _, sc := range rcv.SlackConfigs {
-			if sc.APIURL == "" {
-				if c.Global.SlackAPIURL == "" {
-					return fmt.Errorf("no global Slack API URL set")
-				}
-				sc.APIURL = c.Global.SlackAPIURL
-			}
-		}
-		for _, hc := range rcv.HipchatConfigs {
-			if hc.APIURL == "" {
-				if c.Global.HipchatURL == "" {
-					return fmt.Errorf("no global Hipchat API URL set")
-				}
-				hc.APIURL = c.Global.HipchatURL
-			}
-			if !strings.HasSuffix(hc.APIURL, "/") {
-				hc.APIURL += "/"
-			}
-			if hc.AuthToken == "" {
-				if c.Global.HipchatAuthToken == "" {
-					return fmt.Errorf("no global Hipchat Auth Token set")
-				}
-				hc.AuthToken = c.Global.HipchatAuthToken
-			}
-		}
-		for _, pdc := range rcv.PagerdutyConfigs {
-			if pdc.URL == "" {
-				if c.Global.PagerdutyURL == "" {
-					return fmt.Errorf("no global PagerDuty URL set")
-				}
-				pdc.URL = c.Global.PagerdutyURL
-			}
-		}
-		for _, ogc := range rcv.OpsGenieConfigs {
-			if ogc.APIHost == "" {
-				if c.Global.OpsGenieAPIHost == "" {
-					return fmt.Errorf("no global OpsGenie URL set")
-				}
-				ogc.APIHost = c.Global.OpsGenieAPIHost
-			}
-			if !strings.HasSuffix(ogc.APIHost, "/") {
-				ogc.APIHost += "/"
-			}
-		}
-		for _, voc := range rcv.VictorOpsConfigs {
-			if voc.APIURL == "" {
-				if c.Global.VictorOpsAPIURL == "" {
-					return fmt.Errorf("no global VictorOps URL set")
-				}
-				voc.APIURL = c.Global.VictorOpsAPIURL
-			}
-			if !strings.HasSuffix(voc.APIURL, "/") {
-				voc.APIURL += "/"
-			}
-		}
-		for _, pli := range rcv.PlivoConfigs {
-			if pli.APIURL == "" {
-				if c.Global.PlivoAPIURL == "" {
-					return fmt.Errorf("no global Plivo APIURL set")
-				}
-				pli.APIURL = c.Global.PlivoAPIURL
-			}
-			if pli.AuthId == "" {
-				if c.Global.PlivoAuthId == "" {
-					return fmt.Errorf("no global plivo AuthId set")
-				}
-				pli.AuthId = c.Global.PlivoAuthId
-			}
-			if pli.AuthToken == "" {
-				if c.Global.PlivoAuthToken == "" {
-					return fmt.Errorf("no global plivo AuthToken set")
-				}
-				pli.AuthToken = c.Global.PlivoAuthToken
-			}
-		}
-		names[rcv.Name] = struct{}{}
-	}
-
-	// The root route must not have any matchers as it is the fallback node
-	// for all alerts.
-	if c.Route == nil {
-		return fmt.Errorf("No routes provided")
-	}
-	if len(c.Route.Receiver) == 0 {
-		return fmt.Errorf("Root route must specify a default receiver")
-	}
-	if len(c.Route.Match) > 0 || len(c.Route.MatchRE) > 0 {
-		return fmt.Errorf("Root route must not have any matchers")
-	}
-
-	// Validate that all receivers used in the routing tree are defined.
-	if err := checkReceiver(c.Route, names); err != nil {
-		return err
-	}
-
-	return checkOverflow(c.XXX, "config")
+        // We want to set c to the defaults and then overwrite it with the input.
+        // To make unmarshal fill the plain data struct rather than calling UnmarshalYAML
+        // again, we have to hide it using a type indirection.
+        type plain Config
+        if err := unmarshal((*plain)(c)); err != nil {
+                return err
+        }
+
+        // If a global block was open but empty the default global config is overwritten.
+        // We have to restore it here.
+        if c.Global == nil {
+                c.Global = &GlobalConfig{}
+                *c.Global = DefaultGlobalConfig
+        }
+
+        names := map[string]struct{}{}
+
+        for _, rcv := range c.Receivers {
+                if _, ok := names[rcv.Name]; ok {
+                        return fmt.Errorf("notification config name %q is not unique", rcv.Name)
+                }
+                for _, ec := range rcv.EmailConfigs {
+                        if ec.Smarthost == "" {
+                                if c.Global.SMTPSmarthost == "" {
+                                        return fmt.Errorf("no global SMTP smarthost set")
+                                }
+                                ec.Smarthost = c.Global.SMTPSmarthost
+                        }
+                        if ec.From == "" {
+                                if c.Global.SMTPFrom == "" {
+                                        return fmt.Errorf("no global SMTP from set")
+                                }
+                                ec.From = c.Global.SMTPFrom
+                        }
+                        if ec.AuthUsername == "" {
+                                ec.AuthUsername = c.Global.SMTPAuthUsername
+                        }
+                        if ec.AuthPassword == "" {
+                                ec.AuthPassword = c.Global.SMTPAuthPassword
+                        }
+                        if ec.AuthSecret == "" {
+                                ec.AuthSecret = c.Global.SMTPAuthSecret
+                        }
+                        if ec.AuthIdentity == "" {
+                                ec.AuthIdentity = c.Global.SMTPAuthIdentity
+                        }
+                }
+                for _, sc := range rcv.SlackConfigs {
+                        if sc.APIURL == "" {
+                                if c.Global.SlackAPIURL == "" {
+                                        return fmt.Errorf("no global Slack API URL set")
+                                }
+                                sc.APIURL = c.Global.SlackAPIURL
+                        }
+                }
+                for _, hc := range rcv.HipchatConfigs {
+                        if hc.APIURL == "" {
+                                if c.Global.HipchatURL == "" {
+                                        return fmt.Errorf("no global Hipchat API URL set")
+                                }
+                                hc.APIURL = c.Global.HipchatURL
+                        }
+                        if !strings.HasSuffix(hc.APIURL, "/") {
+                                hc.APIURL += "/"
+                        }
+                        if hc.AuthToken == "" {
+                                if c.Global.HipchatAuthToken == "" {
+                                        return fmt.Errorf("no global Hipchat Auth Token set")
+                                }
+                                hc.AuthToken = c.Global.HipchatAuthToken
+                        }
+                }
+                for _, pdc := range rcv.PagerdutyConfigs {
+                        if pdc.URL == "" {
+                                if c.Global.PagerdutyURL == "" {
+                                        return fmt.Errorf("no global PagerDuty URL set")
+                                }
+                                pdc.URL = c.Global.PagerdutyURL
+                        }
+                }
+                for _, ogc := range rcv.OpsGenieConfigs {
+                        if ogc.APIHost == "" {
+                                if c.Global.OpsGenieAPIHost == "" {
+                                        return fmt.Errorf("no global OpsGenie URL set")
+                                }
+                                ogc.APIHost = c.Global.OpsGenieAPIHost
+                        }
+                        if !strings.HasSuffix(ogc.APIHost, "/") {
+                                ogc.APIHost += "/"
+                        }
+                }
+                for _, voc := range rcv.VictorOpsConfigs {
+                        if voc.APIURL == "" {
+                                if c.Global.VictorOpsAPIURL == "" {
+                                        return fmt.Errorf("no global VictorOps URL set")
+                                }
+                                voc.APIURL = c.Global.VictorOpsAPIURL
+                        }
+                        if !strings.HasSuffix(voc.APIURL, "/") {
+                                voc.APIURL += "/"
+                        }
+                }
+                for _, pli := range rcv.PlivoConfigs {
+                        if pli.APIURL == "" {
+                                if c.Global.PlivoAPIURL == "" {
+                                        return fmt.Errorf("no global Plivo APIURL set")
+                                }
+                                pli.APIURL = c.Global.PlivoAPIURL
+                        }
+                        if pli.AuthId == "" {
+                                if c.Global.PlivoAuthId == "" {
+                                        return fmt.Errorf("no global plivo AuthId set")
+                                }
+                                pli.AuthId = c.Global.PlivoAuthId
+                        }
+                        if pli.AuthToken == "" {
+                                if c.Global.PlivoAuthToken == "" {
+                                        return fmt.Errorf("no global plivo AuthToken set")
+                                }
+                                pli.AuthToken = c.Global.PlivoAuthToken
+                        }
+                }
+                names[rcv.Name] = struct{}{}
+        }
+
+        // The root route must not have any matchers as it is the fallback node
+        // for all alerts.
+        if c.Route == nil {
+                return fmt.Errorf("No routes provided")
+        }
+        if len(c.Route.Receiver) == 0 {
+                return fmt.Errorf("Root route must specify a default receiver")
+        }
+        if len(c.Route.Match) > 0 || len(c.Route.MatchRE) > 0 {
+                return fmt.Errorf("Root route must not have any matchers")
+        }
+
+        // Validate that all receivers used in the routing tree are defined.
+        if err := checkReceiver(c.Route, names); err != nil {
+                return err
+        }
+
+        return checkOverflow(c.XXX, "config")
 }
 
 // checkReceiver returns an error if a node in the routing tree
 // references a receiver not in the given map.
 func checkReceiver(r *Route, receivers map[string]struct{}) error {
-	if r.Receiver == "" {
-		return nil
-	}
-	if _, ok := receivers[r.Receiver]; !ok {
-		return fmt.Errorf("Undefined receiver %q used in route", r.Receiver)
-	}
-	for _, sr := range r.Routes {
-		if err := checkReceiver(sr, receivers); err != nil {
-			return err
-		}
-	}
-	return nil
+        if r.Receiver == "" {
+                return nil
+        }
+        if _, ok := receivers[r.Receiver]; !ok {
+                return fmt.Errorf("Undefined receiver %q used in route", r.Receiver)
+        }
+        for _, sr := range r.Routes {
+                if err := checkReceiver(sr, receivers); err != nil {
+                        return err
+                }
+        }
+        return nil
 }
 
 // DefaultGlobalConfig provides global default values.
 var DefaultGlobalConfig = GlobalConfig{
-	ResolveTimeout: model.Duration(5 * time.Minute),
-
-	PagerdutyURL:    "https://events.pagerduty.com/generic/2010-04-15/create_event.json",
-	HipchatURL:      "https://api.hipchat.com/",
-	OpsGenieAPIHost: "https://api.opsgenie.com/",
-	VictorOpsAPIURL: "https://alert.victorops.com/integrations/generic/20131114/alert/",
-	PlivoAPIURL:     "https://api.plivo.com/v1/Account",
+        ResolveTimeout: model.Duration(5 * time.Minute),
+
+        PagerdutyURL:    "https://events.pagerduty.com/generic/2010-04-15/create_event.json",
+        HipchatURL:      "https://api.hipchat.com/",
+        OpsGenieAPIHost: "https://api.opsgenie.com/",
+        VictorOpsAPIURL: "https://alert.victorops.com/integrations/generic/20131114/alert/",
+        PlivoAPIURL:     "https://api.plivo.com/v1/Account",
 }
 
 // GlobalConfig defines configuration parameters that are valid globally
 // unless overwritten.
 type GlobalConfig struct {
-	// ResolveTimeout is the time after which an alert is declared resolved
-	// if it has not been updated.
-	ResolveTimeout model.Duration `yaml:"resolve_timeout"`
-
-	SMTPFrom         string `yaml:"smtp_from"`
-	SMTPSmarthost    string `yaml:"smtp_smarthost"`
-	SMTPAuthUsername string `yaml:"smtp_auth_username"`
-	SMTPAuthPassword Secret `yaml:"smtp_auth_password"`
-	SMTPAuthSecret   Secret `yaml:"smtp_auth_secret"`
-	SMTPAuthIdentity string `yaml:"smtp_auth_identity"`
-	SlackAPIURL      Secret `yaml:"slack_api_url"`
-	PagerdutyURL     string `yaml:"pagerduty_url"`
-	HipchatURL       string `yaml:"hipchat_url"`
-	HipchatAuthToken Secret `yaml:"hipchat_auth_token"`
-	OpsGenieAPIHost  string `yaml:"opsgenie_api_host"`
-	VictorOpsAPIURL  string `yaml:"victorops_api_url"`
-<<<<<<< HEAD
-	PlivoAuthId      string `yaml:"plivo_auth_id"`
-	PlivoAuthToken   Secret `yaml:"plivo_auth_token"`
-	PlivoAPIURL      string `yaml:"plivo_api_url"`
-=======
-
-	// Catches all undefined fields and must be empty after parsing.
-	XXX map[string]interface{} `yaml:",inline"`
->>>>>>> 8583a2c1
+        // ResolveTimeout is the time after which an alert is declared resolved
+        // if it has not been updated.
+        ResolveTimeout model.Duration `yaml:"resolve_timeout"`
+
+        SMTPFrom         string `yaml:"smtp_from"`
+        SMTPSmarthost    string `yaml:"smtp_smarthost"`
+        SMTPAuthUsername string `yaml:"smtp_auth_username"`
+        SMTPAuthPassword Secret `yaml:"smtp_auth_password"`
+        SMTPAuthSecret   Secret `yaml:"smtp_auth_secret"`
+        SMTPAuthIdentity string `yaml:"smtp_auth_identity"`
+        SlackAPIURL      Secret `yaml:"slack_api_url"`
+        PagerdutyURL     string `yaml:"pagerduty_url"`
+        HipchatURL       string `yaml:"hipchat_url"`
+        HipchatAuthToken Secret `yaml:"hipchat_auth_token"`
+        OpsGenieAPIHost  string `yaml:"opsgenie_api_host"`
+        VictorOpsAPIURL  string `yaml:"victorops_api_url"`
+        PlivoAuthId      string `yaml:"plivo_auth_id"`
+        PlivoAuthToken   Secret `yaml:"plivo_auth_token"`
+        PlivoAPIURL      string `yaml:"plivo_api_url"`
+
+        // Catches all undefined fields and must be empty after parsing.
+        XXX map[string]interface{} `yaml:",inline"`
 }
 
 // UnmarshalYAML implements the yaml.Unmarshaler interface.
 func (c *GlobalConfig) UnmarshalYAML(unmarshal func(interface{}) error) error {
-	*c = DefaultGlobalConfig
-	type plain GlobalConfig
-	if err := unmarshal((*plain)(c)); err != nil {
-		return err
-	}
-	return checkOverflow(c.XXX, "global")
+        *c = DefaultGlobalConfig
+        type plain GlobalConfig
+        if err := unmarshal((*plain)(c)); err != nil {
+                return err
+        }
+        return checkOverflow(c.XXX, "global")
 }
 
 // A Route is a node that contains definitions of how to handle alerts.
 type Route struct {
-	Receiver string            `yaml:"receiver,omitempty"`
-	GroupBy  []model.LabelName `yaml:"group_by,omitempty"`
-
-	Match    map[string]string `yaml:"match,omitempty"`
-	MatchRE  map[string]Regexp `yaml:"match_re,omitempty"`
-	Continue bool              `yaml:"continue,omitempty"`
-	Routes   []*Route          `yaml:"routes,omitempty"`
-
-	GroupWait      *model.Duration `yaml:"group_wait,omitempty"`
-	GroupInterval  *model.Duration `yaml:"group_interval,omitempty"`
-	RepeatInterval *model.Duration `yaml:"repeat_interval,omitempty"`
-
-	// Catches all undefined fields and must be empty after parsing.
-	XXX map[string]interface{} `yaml:",inline"`
+        Receiver string            `yaml:"receiver,omitempty"`
+        GroupBy  []model.LabelName `yaml:"group_by,omitempty"`
+
+        Match    map[string]string `yaml:"match,omitempty"`
+        MatchRE  map[string]Regexp `yaml:"match_re,omitempty"`
+        Continue bool              `yaml:"continue,omitempty"`
+        Routes   []*Route          `yaml:"routes,omitempty"`
+
+        GroupWait      *model.Duration `yaml:"group_wait,omitempty"`
+        GroupInterval  *model.Duration `yaml:"group_interval,omitempty"`
+        RepeatInterval *model.Duration `yaml:"repeat_interval,omitempty"`
+
+        // Catches all undefined fields and must be empty after parsing.
+        XXX map[string]interface{} `yaml:",inline"`
 }
 
 // UnmarshalYAML implements the yaml.Unmarshaler interface.
 func (r *Route) UnmarshalYAML(unmarshal func(interface{}) error) error {
-	type plain Route
-	if err := unmarshal((*plain)(r)); err != nil {
-		return err
-	}
-
-	for k := range r.Match {
-		if !model.LabelNameRE.MatchString(k) {
-			return fmt.Errorf("invalid label name %q", k)
-		}
-	}
-
-	for k := range r.MatchRE {
-		if !model.LabelNameRE.MatchString(k) {
-			return fmt.Errorf("invalid label name %q", k)
-		}
-	}
-
-	groupBy := map[model.LabelName]struct{}{}
-
-	for _, ln := range r.GroupBy {
-		if _, ok := groupBy[ln]; ok {
-			return fmt.Errorf("duplicated label %q in group_by", ln)
-		}
-		groupBy[ln] = struct{}{}
-	}
-
-	return checkOverflow(r.XXX, "route")
+        type plain Route
+        if err := unmarshal((*plain)(r)); err != nil {
+                return err
+        }
+
+        for k := range r.Match {
+                if !model.LabelNameRE.MatchString(k) {
+                        return fmt.Errorf("invalid label name %q", k)
+                }
+        }
+
+        for k := range r.MatchRE {
+                if !model.LabelNameRE.MatchString(k) {
+                        return fmt.Errorf("invalid label name %q", k)
+                }
+        }
+
+        groupBy := map[model.LabelName]struct{}{}
+
+        for _, ln := range r.GroupBy {
+                if _, ok := groupBy[ln]; ok {
+                        return fmt.Errorf("duplicated label %q in group_by", ln)
+                }
+                groupBy[ln] = struct{}{}
+        }
+
+        return checkOverflow(r.XXX, "route")
 }
 
 // InhibitRule defines an inhibition rule that mutes alerts that match the
 // target labels if an alert matching the source labels exists.
 // Both alerts have to have a set of labels being equal.
 type InhibitRule struct {
-	// SourceMatch defines a set of labels that have to equal the given
-	// value for source alerts.
-	SourceMatch map[string]string `yaml:"source_match"`
-	// SourceMatchRE defines pairs like SourceMatch but does regular expression
-	// matching.
-	SourceMatchRE map[string]Regexp `yaml:"source_match_re"`
-	// TargetMatch defines a set of labels that have to equal the given
-	// value for target alerts.
-	TargetMatch map[string]string `yaml:"target_match"`
-	// TargetMatchRE defines pairs like TargetMatch but does regular expression
-	// matching.
-	TargetMatchRE map[string]Regexp `yaml:"target_match_re"`
-	// A set of labels that must be equal between the source and target alert
-	// for them to be a match.
-	Equal model.LabelNames `yaml:"equal"`
-
-	// Catches all undefined fields and must be empty after parsing.
-	XXX map[string]interface{} `yaml:",inline"`
+        // SourceMatch defines a set of labels that have to equal the given
+        // value for source alerts.
+        SourceMatch map[string]string `yaml:"source_match"`
+        // SourceMatchRE defines pairs like SourceMatch but does regular expression
+        // matching.
+        SourceMatchRE map[string]Regexp `yaml:"source_match_re"`
+        // TargetMatch defines a set of labels that have to equal the given
+        // value for target alerts.
+        TargetMatch map[string]string `yaml:"target_match"`
+        // TargetMatchRE defines pairs like TargetMatch but does regular expression
+        // matching.
+        TargetMatchRE map[string]Regexp `yaml:"target_match_re"`
+        // A set of labels that must be equal between the source and target alert
+        // for them to be a match.
+        Equal model.LabelNames `yaml:"equal"`
+
+        // Catches all undefined fields and must be empty after parsing.
+        XXX map[string]interface{} `yaml:",inline"`
 }
 
 // UnmarshalYAML implements the yaml.Unmarshaler interface.
 func (r *InhibitRule) UnmarshalYAML(unmarshal func(interface{}) error) error {
-	type plain InhibitRule
-	if err := unmarshal((*plain)(r)); err != nil {
-		return err
-	}
-
-	for k := range r.SourceMatch {
-		if !model.LabelNameRE.MatchString(k) {
-			return fmt.Errorf("invalid label name %q", k)
-		}
-	}
-
-	for k := range r.SourceMatchRE {
-		if !model.LabelNameRE.MatchString(k) {
-			return fmt.Errorf("invalid label name %q", k)
-		}
-	}
-
-	for k := range r.TargetMatch {
-		if !model.LabelNameRE.MatchString(k) {
-			return fmt.Errorf("invalid label name %q", k)
-		}
-	}
-
-	for k := range r.TargetMatchRE {
-		if !model.LabelNameRE.MatchString(k) {
-			return fmt.Errorf("invalid label name %q", k)
-		}
-	}
-
-	return checkOverflow(r.XXX, "inhibit rule")
+        type plain InhibitRule
+        if err := unmarshal((*plain)(r)); err != nil {
+                return err
+        }
+
+        for k := range r.SourceMatch {
+                if !model.LabelNameRE.MatchString(k) {
+                        return fmt.Errorf("invalid label name %q", k)
+                }
+        }
+
+        for k := range r.SourceMatchRE {
+                if !model.LabelNameRE.MatchString(k) {
+                        return fmt.Errorf("invalid label name %q", k)
+                }
+        }
+
+        for k := range r.TargetMatch {
+                if !model.LabelNameRE.MatchString(k) {
+                        return fmt.Errorf("invalid label name %q", k)
+                }
+        }
+
+        for k := range r.TargetMatchRE {
+                if !model.LabelNameRE.MatchString(k) {
+                        return fmt.Errorf("invalid label name %q", k)
+                }
+        }
+
+        return checkOverflow(r.XXX, "inhibit rule")
 }
 
 // Receiver configuration provides configuration on how to contact a receiver.
 type Receiver struct {
-	// A unique identifier for this receiver.
-	Name string `yaml:"name"`
-
-	EmailConfigs     []*EmailConfig     `yaml:"email_configs,omitempty"`
-	PagerdutyConfigs []*PagerdutyConfig `yaml:"pagerduty_configs,omitempty"`
-	HipchatConfigs   []*HipchatConfig   `yaml:"hipchat_configs,omitempty"`
-	SlackConfigs     []*SlackConfig     `yaml:"slack_configs,omitempty"`
-	WebhookConfigs   []*WebhookConfig   `yaml:"webhook_configs,omitempty"`
-	OpsGenieConfigs  []*OpsGenieConfig  `yaml:"opsgenie_configs,omitempty"`
-	PushoverConfigs  []*PushoverConfig  `yaml:"pushover_configs,omitempty"`
-	VictorOpsConfigs []*VictorOpsConfig `yaml:"victorops_configs,omitempty"`
-	PlivoConfigs     []*PlivoConfig     `yaml:"plivo_configs,omitempty"`
-
-	// Catches all undefined fields and must be empty after parsing.
-	XXX map[string]interface{} `yaml:",inline"`
+        // A unique identifier for this receiver.
+        Name string `yaml:"name"`
+
+        EmailConfigs     []*EmailConfig     `yaml:"email_configs,omitempty"`
+        PagerdutyConfigs []*PagerdutyConfig `yaml:"pagerduty_configs,omitempty"`
+        HipchatConfigs   []*HipchatConfig   `yaml:"hipchat_configs,omitempty"`
+        SlackConfigs     []*SlackConfig     `yaml:"slack_configs,omitempty"`
+        WebhookConfigs   []*WebhookConfig   `yaml:"webhook_configs,omitempty"`
+        OpsGenieConfigs  []*OpsGenieConfig  `yaml:"opsgenie_configs,omitempty"`
+        PushoverConfigs  []*PushoverConfig  `yaml:"pushover_configs,omitempty"`
+        VictorOpsConfigs []*VictorOpsConfig `yaml:"victorops_configs,omitempty"`
+        PlivoConfigs     []*PlivoConfig     `yaml:"plivo_configs,omitempty"`
+
+        // Catches all undefined fields and must be empty after parsing.
+        XXX map[string]interface{} `yaml:",inline"`
 }
 
 // UnmarshalYAML implements the yaml.Unmarshaler interface.
 func (c *Receiver) UnmarshalYAML(unmarshal func(interface{}) error) error {
-	type plain Receiver
-	if err := unmarshal((*plain)(c)); err != nil {
-		return err
-	}
-	if c.Name == "" {
-		return fmt.Errorf("missing name in receiver")
-	}
-	return checkOverflow(c.XXX, "receiver config")
+        type plain Receiver
+        if err := unmarshal((*plain)(c)); err != nil {
+                return err
+        }
+        if c.Name == "" {
+                return fmt.Errorf("missing name in receiver")
+        }
+        return checkOverflow(c.XXX, "receiver config")
 }
 
 // Regexp encapsulates a regexp.Regexp and makes it YAML marshalable.
 type Regexp struct {
-	*regexp.Regexp
+        *regexp.Regexp
 }
 
 // UnmarshalYAML implements the yaml.Unmarshaler interface.
 func (re *Regexp) UnmarshalYAML(unmarshal func(interface{}) error) error {
-	var s string
-	if err := unmarshal(&s); err != nil {
-		return err
-	}
-	regex, err := regexp.Compile("^(?:" + s + ")$")
-	if err != nil {
-		return err
-	}
-	re.Regexp = regex
-	return nil
+        var s string
+        if err := unmarshal(&s); err != nil {
+                return err
+        }
+        regex, err := regexp.Compile("^(?:" + s + ")$")
+        if err != nil {
+                return err
+        }
+        re.Regexp = regex
+        return nil
 }
 
 // MarshalYAML implements the yaml.Marshaler interface.
 func (re *Regexp) MarshalYAML() (interface{}, error) {
-	if re != nil {
-		return re.String(), nil
-	}
-	return nil, nil
+        if re != nil {
+                return re.String(), nil
+        }
+        return nil, nil
 }